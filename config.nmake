--- conflicted
+++ resolved
@@ -18,13 +18,8 @@
 # The current Wireshark version. Recommended: Leave unchanged.
 # Updated by make-version.pl
 VERSION_MAJOR=1
-<<<<<<< HEAD
 VERSION_MINOR=8
 VERSION_MICRO=10
-=======
-VERSION_MINOR=10
-VERSION_MICRO=3
->>>>>>> 5579e965
 VERSION_BUILD=$(SVN_REVISION)
 
 # Local build information. Recommended: Unique string for your
@@ -45,11 +40,7 @@
 # This can be defined in the system environment.
 #
 !IFNDEF WIRESHARK_LIB_DIR
-<<<<<<< HEAD
 WIRESHARK_LIB_DIR=C:\wireshark-$(WIRESHARK_TARGET_PLATFORM)-libs-1.8
-=======
-WIRESHARK_LIB_DIR=C:\$(PROGRAM_NAME)-$(WIRESHARK_TARGET_PLATFORM)-libs-1.10
->>>>>>> 5579e965
 !ENDIF
 
 #
@@ -247,11 +238,7 @@
 # If you want building with GTK+, set GTK_DIR to the pathname of the
 # directory in which the "include" and "lib" directories reside.
 #
-<<<<<<< HEAD
 # Set the name to gtk3 if you want to use gtk3 - Not yet working
-=======
-# Set the name to gtk3 if you want to use gtk3
->>>>>>> 5579e965
 GTK_NAME=gtk2
 GTK_DIR=$(WIRESHARK_LIB_DIR)\$(GTK_NAME)
 
@@ -444,16 +431,6 @@
 # Used to map IP addresses to MaxMind GeoIP database entries
 #
 GEOIP_PKG=1.4.8-2
-<<<<<<< HEAD
-=======
-
-#
-# Optional: WinSparkle, software updates
-#
-# Used for automatic software updates
-#
-WINSPARKLE_PKG=0.3-44-g2c8d9d3-win32ws
->>>>>>> 5579e965
 
 !else
 ##### Win64 Libraries #####
@@ -665,16 +642,6 @@
 # Used to map IP addresses to MaxMind GeoIP database entries
 #
 GEOIP_PKG=1.4.8-2
-<<<<<<< HEAD
-=======
-
-#
-# Optional: WinSparkle, software updates
-#
-# Used for automatic software updates
-#
-WINSPARKLE_PKG=0.3-44-g2c8d9d3-win64ws
->>>>>>> 5579e965
 
 !endif
 
@@ -1117,7 +1084,8 @@
 # the XML validator (part of cygwin's libxml2 package)
 XMLLINT="xmllint"
 
-
+# Asciidoc converter (part of cygwin's asciidoc package)
+A2X="a2x"
 
 ##############################################################################
 #
